package examples

import automorph.Default
import java.net.URI
import scala.concurrent.ExecutionContext.Implicits.global
import scala.concurrent.duration.Duration
import scala.concurrent.{Await, Future}

private[examples] object Quickstart {
  @scala.annotation.nowarn
  def main(arguments: Array[String]): Unit = {

    // Define a helper function to evaluate Futures
    def run[T](effect: Future[T]): T = Await.result(effect, Duration.Inf)

    // Create server API instance
    class ServerApi {

      def hello(some: String, n: Int): Future[String] = Future(s"Hello $some $n!")
    }
    val api = new ServerApi()

    // Start JSON-RPC HTTP server listening on port 7000 for requests to '/api'
    val server = run(
      Default.serverAsync(7000, "/api").bind(api).init()
    )

    // Define client view of the remote API
    trait ClientApi {
      def hello(some: String, n: Int): Future[String]
    }

    // Setup JSON-RPC HTTP client sending POST requests to 'http://localhost:7000/api'
    val client = run(
      Default.clientAsync(new URI("http://localhost:7000/api")).init()
    )

    // Call the remote API function statically
    val remoteApi = client.bind[ClientApi]
    println(run(
      remoteApi.hello("world", 1)
    ))

    // Call the remote API function dynamically
<<<<<<< HEAD
    val x = implicitly[Default.ClientContext]
    println(x)
    println(Await.result(
      client.call[String]("hello").args("some" -> "world", "n" -> 1),
      Duration.Inf
=======
    println(run(
      client.call[String]("hello").args("some" -> "world", "n" -> 1)
>>>>>>> 6857970c
    ))

    // Close the client
    run(client.close())

    // Stop the server
    run(server.close())
  }
}<|MERGE_RESOLUTION|>--- conflicted
+++ resolved
@@ -42,16 +42,8 @@
     ))
 
     // Call the remote API function dynamically
-<<<<<<< HEAD
-    val x = implicitly[Default.ClientContext]
-    println(x)
-    println(Await.result(
-      client.call[String]("hello").args("some" -> "world", "n" -> 1),
-      Duration.Inf
-=======
     println(run(
       client.call[String]("hello").args("some" -> "world", "n" -> 1)
->>>>>>> 6857970c
     ))
 
     // Close the client
